--- conflicted
+++ resolved
@@ -968,13 +968,8 @@
 
         // User and password on test file system are both empty
         let mut ufs =
-<<<<<<< HEAD
-            UberFileSystem::new_networked("", "", "test", "http://localhost:8888").unwrap();
-        let test = include_str!("lib.rs").as_bytes();
-=======
             UberFileSystem::new_networked("test", "test", "test", "http://localhost:8888").unwrap();
         let test = include_str!("wasm.rs").as_bytes();
->>>>>>> e3fc2c63
 
         let root_id = ufs.block_manager.metadata().root_directory().id();
         let (h, _) = ufs.create_file(root_id, "lib.rs").unwrap();
