--- conflicted
+++ resolved
@@ -54,24 +54,16 @@
                 info!("Got a connection from {:?}", stream.peer_addr().unwrap());
 
                 let mut buffer = [0; 256];
-<<<<<<< HEAD
-                let num = stream.read(&mut buffer)?;
-=======
                 stream
                     .read(&mut buffer)
                     .expect("unable to read server message");
->>>>>>> edf8ccb7
                 let msg = bincode::deserialize::<UfsRemoteServerMessage>(&buffer);
                 if let Ok(msg) = msg {
                     info!("message {:?}", msg);
                     let ok = bincode::serialize(&UfsRemoteServerMessage::ReplyOk).unwrap();
-<<<<<<< HEAD
-                    stream.write_all(&ok.as_slice())?;
-=======
                     stream
                         .write(&ok.as_slice())
                         .expect("unable to write server message");
->>>>>>> edf8ccb7
                 }
             }
             info!("Shutting down UfsRemoteServer");
@@ -167,7 +159,9 @@
     fn list_files() {
         let mut connection = connect();
         let msg = UfsRemoteServerMessage::ListFiles;
-        connection.write(bincode::serialize(&msg).unwrap().as_slice()).unwrap();
+        connection
+            .write(bincode::serialize(&msg).unwrap().as_slice())
+            .unwrap();
         let mut buffer = [0; 256];
         connection.read(&mut buffer).unwrap();
         let response = bincode::deserialize::<UfsRemoteServerMessage>(&buffer).unwrap();
