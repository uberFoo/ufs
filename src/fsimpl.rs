use {
    crate::{
        block::{
            manager::BlockManager, map::BlockMap, BlockCardinality, BlockSize, BlockStorage,
            FileStore, MemoryStore, NetworkStore,
        },
        crypto::make_fs_key,
        metadata::{
            DirectoryEntry, DirectoryMetadata, File, FileHandle, FileMetadata, FileSize, Metadata,
            WASM_EXT,
        },
        server::UfsRemoteServer,
        wasm::{
            IofsDirMessage, IofsFileMessage, IofsMessage, IofsMessagePayload, ProtoWasmProgram,
            RuntimeManager, RuntimeManagerMsg,
        },
        UfsUuid,
    },
    crossbeam::crossbeam_channel,
    failure::format_err,
    futures::sync::oneshot,
    log::{debug, error, info, trace, warn},
    reqwest::IntoUrl,
    std::{
        collections::HashMap,
        ops::{Deref, DerefMut},
        path::{Path, PathBuf},
        sync::{Arc, Mutex},
        thread::JoinHandle,
    },
};

/// File mode for `open` call.
///
#[derive(Debug)]
pub enum OpenFileMode {
    /// Open file for reading
    ///
    Read,
    /// Open file for writing
    ///
    Write,
    /// Open file for reading and writing
    ///
    ReadWrite,
}

/// File System integration with WASM interpreter
///
/// This struct contains the file system implementation, and a WASM runtime implementation.
/// The former is wrapped in a `Mutex`, wrapped in an `Arc`, which is passed to WASM programs so
/// that they may invoke callbacks to the file system. The runtime manages the WASM threads.
///
/// The two communicate via a channel. When a .wasm file is found on the file system, it uses the
/// channel to have the runtime create a thread for the wasm program.
pub struct UfsMounter<B: BlockStorage + 'static> {
    // FIXME: I think that the Mutex can be an RwLock...
    inner: Arc<Mutex<UberFileSystem<B>>>,
    remote_stop_signal: Option<oneshot::Sender<()>>,
    remote_thread: Option<JoinHandle<Result<(), failure::Error>>>,
    runtime_mgr_channel: crossbeam_channel::Sender<RuntimeManagerMsg>,
    runtime_mgr_thread: Option<JoinHandle<Result<(), failure::Error>>>,
}

impl<B: BlockStorage> UfsMounter<B> {
    /// Constructor
    ///
    pub fn new(mut ufs: UberFileSystem<B>, remote_port: Option<u16>) -> Self {
        let (sender, receiver) = crossbeam_channel::unbounded::<RuntimeManagerMsg>();

        // Initialize the UFS
        info!("Initializing file system");
        ufs.init_runtime(sender.clone());
        let inner = Arc::new(Mutex::new(ufs));

        // Start the Runtime
        info!("Initializing Wasm runtime");
        let mut runtime_mgr = RuntimeManager::new(inner.clone(), receiver);

        // Start the remote FS listener
        let (remote_stop_signal, remote_thread) = match remote_port {
            Some(port) => {
                info!("Initializing Web Server");
                let (tx, rx) = oneshot::channel();
                let remote = UfsRemoteServer::new(inner.clone(), port);
                runtime_mgr.set_http_receiver(remote.get_http_receiver());

                let remote_thread = UfsRemoteServer::start(remote, rx);
                (Some(tx), Some(remote_thread))
            }
            None => (None, None),
        };

        let runtime_mgr_thread = RuntimeManager::start(runtime_mgr);

        let mounter = UfsMounter {
            inner,
            remote_stop_signal,
            remote_thread,
            runtime_mgr_channel: sender,
            runtime_mgr_thread: Some(runtime_mgr_thread),
        };

        mounter
    }

    /// Shutdown
    ///
    pub fn shutdown(&mut self) -> Result<(), failure::Error> {
        self.runtime_mgr_channel
            .send(RuntimeManagerMsg::Shutdown)
            .unwrap();
        if let Some(thread) = self.runtime_mgr_thread.take() {
            info!("Waiting for RuntimeManager to shutdown.");
            thread
                .join()
                .expect("unable to join RuntimeManager thread")
                .expect("error running RuntimeManager thread");
        }

        if let Some(oneshot) = self.remote_stop_signal.take() {
            oneshot.send(()).unwrap();
        }
        if let Some(thread) = self.remote_thread.take() {
            info!("Waiting for HTTP Server to shutdown.");
            thread
                .join()
                .expect("unable to join HTTP Server thread")
                .expect("error running HTTP Server thread");
        }

        Ok(())
    }
}

impl<B: BlockStorage> Deref for UfsMounter<B> {
    type Target = Arc<Mutex<UberFileSystem<B>>>;

    fn deref(&self) -> &Self::Target {
        &self.inner
    }
}

impl<B: BlockStorage> DerefMut for UfsMounter<B> {
    fn deref_mut(&mut self) -> &mut Self::Target {
        &mut self.inner
    }
}

/// Main File System Implementation
///
pub struct UberFileSystem<B: BlockStorage> {
    id: UfsUuid,
    user: UfsUuid,
    block_manager: BlockManager<B>,
    open_files: HashMap<FileHandle, File>,
    open_dirs: HashMap<FileHandle, DirectoryMetadata>,
    open_file_counter: FileHandle,
    program_mgr: Option<crossbeam_channel::Sender<RuntimeManagerMsg>>,
}

impl UberFileSystem<MemoryStore> {
    /// Create a file system with a Memory-backed block storage
    ///
    /// This is useful for testing, and not much else -- unless an ephemeral file system is
    /// warranted.
    ///
    pub fn new_memory<S: AsRef<str>>(
        user: S,
        password: S,
        name: S,
        size: BlockSize,
        count: BlockCardinality,
    ) -> Self {
        let id = UfsUuid::new_root_fs(name.as_ref());

        let mem_store = MemoryStore::new(BlockMap::new(id, size, count));
        let block_manager = BlockManager::new(&user, &password, mem_store);

        UberFileSystem {
            id: block_manager.id().clone(),
            user: UfsUuid::new_user(user.as_ref()),
            block_manager,
            open_files: HashMap::new(),
            open_dirs: HashMap::new(),
            open_file_counter: 0,
            program_mgr: None,
        }
    }
}

impl UberFileSystem<FileStore> {
    /// Load an existing file-backed File System
    ///
    pub fn load_file_backed<S, P>(
        master_password: S,
        user: S,
        password: S,
        path: P,
    ) -> Result<Self, failure::Error>
    where
        S: AsRef<str>,
        P: AsRef<Path>,
    {
        let key = make_fs_key(
            master_password.as_ref(),
            &UfsUuid::new_root_fs(
                path.as_ref()
                    .file_name()
                    .unwrap()
                    .to_str()
                    .unwrap()
                    .as_bytes(),
            ),
        );
        let file_store = FileStore::load(key.clone(), path.as_ref())?;
        let block_manager = BlockManager::load(user.as_ref(), password.as_ref(), file_store)?;

        Ok(UberFileSystem {
            id: block_manager.id().clone(),
            user: UfsUuid::new_user(user.as_ref()),
            block_manager,
            open_files: HashMap::new(),
            open_dirs: HashMap::new(),
            open_file_counter: 0,
            program_mgr: None,
        })
    }
}

impl UberFileSystem<NetworkStore> {
    /// Load blocks from a remote block server
    ///
    pub fn new_networked<S, U>(
        user: S,
        password: S,
        name: S,
        url: U,
    ) -> Result<Self, failure::Error>
    where
        S: AsRef<str>,
        U: IntoUrl,
    {
        let net_store = NetworkStore::new(name, url)?;
        let block_manager = BlockManager::load(&user, &password, net_store)?;

        Ok(UberFileSystem {
            id: block_manager.id().clone(),
            user: UfsUuid::new_user(user.as_ref()),
            block_manager,
            open_files: HashMap::new(),
            open_dirs: HashMap::new(),
            open_file_counter: 0,
            program_mgr: None,
        })
    }
}

impl<B: BlockStorage> UberFileSystem<B> {
    /// Add a user to the file system
    pub fn add_user(&mut self, user: String) {
        self.block_manager.metadata_mut().add_user(user);
    }

    /// Get a list of existing users
    pub fn get_users(&self) -> Vec<String> {
        self.block_manager.metadata().get_users()
    }

    /// This is used by the fuse implementation as an inode ID.
    pub(crate) fn get_root_directory_id(&self) -> UfsUuid {
        self.block_manager.metadata().root_directory().id()
    }

    /// Initialize for the Runtime
    ///
    /// We setup our channel to the `RuntimeManager`. Then we search for any .wasm files in .wasm
    /// directories, and create runtimes for them.
    fn init_runtime(&mut self, mgr: crossbeam_channel::Sender<RuntimeManagerMsg>) {
        self.program_mgr = Some(mgr);

        fn find_wasm_pgms(
            programs: &mut Vec<(PathBuf, FileMetadata)>,
            metadata: &Metadata,
            dir: &DirectoryMetadata,
        ) {
            // Find .wasm directories
            for (_, d) in dir.entries() {
                if let DirectoryEntry::Directory(dir) = d {
                    if dir.is_wasm_dir() {
                        for (f_name, e) in dir.entries() {
                            if let DirectoryEntry::File(file) = e {
                                let path = Path::new(f_name);
                                if let Some(ext) = path.extension() {
                                    if ext == WASM_EXT {
                                        programs.push((
                                            metadata.path_from_file_id(file.id()),
                                            file.clone(),
                                        ));
                                    }
                                }
                            }
                        }
                    } else {
                        find_wasm_pgms(programs, metadata, dir);
                    }
                }
            }
        }

        let mut programs = Vec::<(PathBuf, FileMetadata)>::new();
        find_wasm_pgms(
            &mut programs,
            self.block_manager.metadata(),
            self.block_manager.metadata().root_directory(),
        );

        // Broken out to make borrowing happy.
        if let Some(program_mgr) = self.program_mgr.clone() {
            for (path, file) in programs {
                if let Ok(fh) = self.open_file(file.id(), OpenFileMode::Read) {
                    let version = file.get_latest();
                    let size = version.size();
                    if let Ok(program) = self.read_file(fh, 0, size as u32) {
                        info!("Adding existing program {:?} to runtime.", path);
                        program_mgr
                            .send(RuntimeManagerMsg::Start(ProtoWasmProgram::new(
                                path, program,
                            )))
                            .unwrap()
                    }
                }
            }
        }
    }

    /// Return a reference to the `BlockManager`
    ///
    pub(crate) fn block_manager(&self) -> &BlockManager<B> {
        &self.block_manager
    }

    /// Return a mutable reference to the `BlockManager`
    ///
    pub(crate) fn block_manager_mut(&mut self) -> &mut BlockManager<B> {
        &mut self.block_manager
    }

    /// List the contents of a Directory
    ///
    pub(crate) fn list_files(
        &self,
        handle: FileHandle,
    ) -> Option<&HashMap<String, DirectoryEntry>> {
        debug!("-------");
        debug!("`list_files`: {}", handle);
        match self.open_dirs.get(&handle) {
            Some(dir) => {
                trace!("\t{:#?}", dir.entries());
                Some(dir.entries())
            }
            None => {
                warn!("\tdirectory not opened");
                None
            }
        }
    }

    /// Create a directory
    ///
    pub(crate) fn create_directory(
        &mut self,
        parent_id: UfsUuid,
        name: &str,
    ) -> Result<DirectoryMetadata, failure::Error> {
        debug!("--------");
        debug!("`create_directory`: {}", name);

        let dir = self
            .block_manager
            .metadata_mut()
            .new_directory(parent_id, name, self.user)?;

        if let Some(program_mgr) = &self.program_mgr {
            program_mgr
                .send(RuntimeManagerMsg::IofsMessage(IofsMessage::DirMessage(
                    IofsDirMessage::Create(IofsMessagePayload {
                        target_path: self.block_manager.metadata().path_from_dir_id(dir.id()),
                        target_id: dir.id(),
                        parent_id,
                    }),
                )))
                .expect("Wasm Runtime went away");
        }

        // self.notify_listeners(UfsMessage::DirCreate(
        //     self.block_manager.metadata().path_from_dir_id(dir.id()),
        // ));

        debug!("end `create_directory`");
        Ok(dir)
    }

    /// Create a file
    ///
    pub(crate) fn create_file(
        &mut self,
        dir_id: UfsUuid,
        name: &str,
    ) -> Result<(FileHandle, File), failure::Error> {
        debug!("--------");

        let file = self.block_manager.metadata_mut().new_file(dir_id, name)?;

        let fh = self.open_file_counter;
        self.open_file_counter = self.open_file_counter.wrapping_add(1);
        self.open_files.insert(fh, file.clone());

        if let Some(program_mgr) = &self.program_mgr {
            program_mgr
                .send(RuntimeManagerMsg::IofsMessage(IofsMessage::FileMessage(
                    IofsFileMessage::Create(IofsMessagePayload {
                        target_path: self
                            .block_manager
                            .metadata()
                            .path_from_file_id(file.file_id),
                        target_id: file.file_id,
                        parent_id: dir_id,
                    }),
                )))
                .expect("Wasm Runtime went away");
        }

        // self.notify_listeners(UfsMessage::FileCreate(
        //     self.block_manager
        //         .metadata()
        //         .path_from_file_id(file.file_id),
        // ));

        debug!("`create_file`: {:?}, handle: {}", name, fh);
        Ok((fh, file))
    }

    /// Open a directory
    ///
    pub(crate) fn open_directory(&mut self, id: UfsUuid) -> Result<FileHandle, failure::Error> {
        debug!("--------");
        let dir = self.block_manager.metadata().get_directory(id)?;

        let fh = self.open_file_counter;
        self.open_file_counter = self.open_file_counter.wrapping_add(1);

        trace!("\t{:#?}", dir);
        self.open_dirs.insert(fh, dir);

        debug!("`open_directory`: {:?}, handle: {}", id, fh);
        Ok(fh)
    }

    /// Close a directory
    ///
    /// This call is super important. When the file system changes, FUSE calls this function, which
    /// eventually allows us to refresh the file system contents.
    pub(crate) fn close_directory(&mut self, handle: FileHandle) {
        debug!("--------");

        match self.open_dirs.remove(&handle) {
            Some(dir) => {
                debug!("`close_directory`: handle: {}", handle);
                trace!("{:#?}", dir);
            }
            None => warn!("asked to close a directory not in the map {}", handle),
        }
    }

    /// Remove a directory
    ///
    pub(crate) fn remove_directory(
        &mut self,
        parent_id: UfsUuid,
        name: &str,
    ) -> Result<(), failure::Error> {
        if let Ok(dir) = self
            .block_manager
            .metadata()
            .get_dir_metadata_from_dir_and_name(parent_id, name)
        {
            if let Some(program_mgr) = &self.program_mgr {
                program_mgr
                    .send(RuntimeManagerMsg::IofsMessage(IofsMessage::DirMessage(
                        IofsDirMessage::Delete(IofsMessagePayload {
                            target_path: self.block_manager.metadata().path_from_dir_id(dir.id()),
                            target_id: dir.id(),
                            parent_id,
                        }),
                    )))
                    .expect("Wasm Runtime went away");
            }
        }

        self.block_manager
            .metadata_mut()
            .remove_directory(parent_id, name)
    }

    /// Remove a file
    ///
    pub(crate) fn remove_file(
        &mut self,
        dir_id: UfsUuid,
        name: &str,
    ) -> Result<(), failure::Error> {
        debug!("--------");
        debug!("`remove_file`: {}, dir: {:?}", name, dir_id);

        // It seems reasonable to allow the WASM program an opportunity to do something with the
        // soon-to-be-deleted file, prior to it being relegated to the bit-bucket.
        if let Ok(file) = self
            .block_manager
            .metadata()
            .get_file_metadata_from_dir_and_name(dir_id, name)
        {
            if let Some(program_mgr) = &self.program_mgr {
                program_mgr
                    .send(RuntimeManagerMsg::IofsMessage(IofsMessage::FileMessage(
                        IofsFileMessage::Delete(IofsMessagePayload {
                            target_path: self.block_manager.metadata().path_from_file_id(file.id()),
                            target_id: file.id(),
                            parent_id: dir_id,
                        }),
                    )))
                    .expect("Wasm Runtime went away");
            }

            // self.notify_listeners(UfsMessage::FileRemove(
            //     self.block_manager.metadata().path_from_file_id(file.id()),
            // ));

            if let Some(program_mgr) = &self.program_mgr {
                if let Ok(dir) = self.block_manager.metadata().get_directory(dir_id) {
                    if dir.is_wasm_dir() {
                        let path = self.block_manager.metadata().path_from_file_id(file.id());
                        program_mgr
                            .send(RuntimeManagerMsg::Stop(path.clone()))
                            .expect("unable to send message to Runtime Manager");
                        self.block_manager
                            .metadata_mut()
                            .remove_wasm_program_grants(&path)
                    }
                }
            }
        }

        let free_blocks = self
            .block_manager
            .metadata_mut()
            .unlink_file(dir_id, name)?;

        for b in free_blocks {
            self.block_manager.recycle_block(b)
        }

        Ok(())
    }

    /// Open a file
    ///
    pub(crate) fn open_file(
        &mut self,
        id: UfsUuid,
        mode: OpenFileMode,
    ) -> Result<FileHandle, failure::Error> {
        debug!("--------");
        let file = match mode {
            OpenFileMode::Write => self.block_manager.metadata_mut().get_file_write_only(id)?,
            OpenFileMode::Read => self.block_manager.metadata().get_file_read_only(id)?,
            OpenFileMode::ReadWrite => self.block_manager.metadata_mut().get_file_read_write(id)?,
        };

        let fh = self.open_file_counter;
        self.open_file_counter = self.open_file_counter.wrapping_add(1);

        if let Some(program_mgr) = &self.program_mgr {
            program_mgr
                .send(RuntimeManagerMsg::IofsMessage(IofsMessage::FileMessage(
                    IofsFileMessage::Open(IofsMessagePayload {
                        target_path: self
                            .block_manager
                            .metadata()
                            .path_from_file_id(file.file_id),
                        target_id: file.file_id,
                        parent_id: self
                            .block_manager
                            .metadata()
                            .get_file_metadata(file.file_id)
                            .expect("should not fail in open_file")
                            .dir_id(),
                    }),
                )))
                .expect("Wasm Runtime went away");
        }

        // self.notify_listeners(UfsMessage::FileOpen(
        //     self.block_manager
        //         .metadata()
        //         .path_from_file_id(file.file_id),
        // ));

        self.open_files.insert(fh, file);

        debug!("`open_file` {:?}, mode: {:?}, handle: {}", id, mode, fh);
        Ok(fh)
    }

    /// Close a file
    ///
    pub(crate) fn close_file(&mut self, handle: FileHandle) -> Result<(), ()> {
        debug!("-------");
        debug!("`close_file`: {}", handle);

        // Commit the file first, so that we can read it's contents if it's a program file to run.
        if let Some(file) = self.open_files.get(&handle) {
            debug!("\t{:?}", file);
            if let Err(e) = self.block_manager.metadata_mut().commit_file(file.clone()) {
                error!("{}", e);
            }
        }

        // Add any .wasm files, located in a .wasm directory, to the runtime.
        if let Some(program_mgr) = &self.program_mgr {
            if let Some(file) = self.open_files.get(&handle) {
                // This check is a bit of a hack. Basically, we only want to load the program if
                // it's new. For some reason FUSE will open and close a newly created file after the
                // new file is closed. So we check to see if the FileVersion is dirty here, since it
                // will only be so if we haven't already written it.
                if file.version.is_dirty() {
                    // Check to see if this file is in the special ".wasm" directory.
                    let file_id = file.file_id;
                    let file_a = self
                        .block_manager
                        .metadata()
                        .get_file_metadata(file_id)
                        .unwrap();
                    let dir = self
                        .block_manager
                        .metadata()
                        .get_directory(file_a.dir_id())
                        .unwrap();
                    if dir.is_wasm_dir() {
                        // Get the file's name and check for the correct extension
                        for (name, entry) in dir.entries() {
                            if let DirectoryEntry::File(f) = entry {
                                if f.id() == file_id {
                                    let path = self
                                        .block_manager
                                        .metadata()
                                        .path_from_file_id(file.file_id);
                                    if let Some(ext) = path.extension() {
                                        if ext == WASM_EXT {
                                            info!("Adding program {:?} to runtime", name);
                                            let size = file.version.size();
                                            if let Ok(program) =
                                                self.read_file(handle, 0, size as u32)
                                            {
                                                // Add the Wasm program to the runtime
                                                self.block_manager
                                                    .metadata_mut()
                                                    .add_wasm_program_grants(path.to_path_buf());
                                                program_mgr
                                                    .send(RuntimeManagerMsg::Start(
                                                        ProtoWasmProgram::new(
                                                            path.to_path_buf(),
                                                            program,
                                                        ),
                                                    ))
                                                    .unwrap()
                                            }
                                        }
                                    }
                                }
                            }
                        }
                    }
                }
            }
        }

        match self.open_files.remove(&handle) {
            Some(file) => {
                if let Some(program_mgr) = &self.program_mgr {
                    program_mgr
                        .send(RuntimeManagerMsg::IofsMessage(IofsMessage::FileMessage(
                            IofsFileMessage::Close(IofsMessagePayload {
                                target_path: self
                                    .block_manager
                                    .metadata()
                                    .path_from_file_id(file.file_id),
                                target_id: file.file_id,
                                parent_id: self
                                    .block_manager
                                    .metadata()
                                    .get_file_metadata(file.file_id)
                                    .expect("should not fail in close_file")
                                    .dir_id(),
                            }),
                        )))
                        .expect("Wasm Runtime went away");
                }

                Ok(())

                // self.notify_listeners(UfsMessage::FileClose(
                //     self.block_manager
                //         .metadata()
                //         .path_from_file_id(file.file_id),
                // ));
            }
            None => {
                warn!("asked to close a file not in the map {}", handle);
                Err(())
            }
        }
    }

    /// Write bytes to a file.
    ///
    pub(crate) fn write_file(
        &mut self,
        handle: FileHandle,
        bytes: &[u8],
        offset: u64,
    ) -> Result<usize, failure::Error> {
        debug!("-------");
        debug!("`write_file`: handle: {}", handle);

        let result = match &mut self.open_files.get_mut(&handle) {
            Some(file) => {
                let mut written = 0;
                while written < bytes.len() {
                    match self.block_manager.write(
                        file.version.nonce(),
                        offset + written as u64,
                        &bytes[written..],
                    ) {
                        Ok(block) => {
                            written += block.size() as usize;
                            file.version.append_block(&block);
                        }
                        Err(e) => {
                            error!("problem writing data to file: {}", e);
                        }
                    }
                }
                debug!("wrote {} bytes", written,);

                Ok(written)
            }
            None => {
                warn!("asked to write file not in the map {}", handle);
                Ok(0)
            }
        };

        // Down here to appease the Borrow Checker Gods
        if let Some(file) = self.open_files.get(&handle) {
            if let Some(program_mgr) = &self.program_mgr {
                program_mgr
                    .send(RuntimeManagerMsg::IofsMessage(IofsMessage::FileMessage(
                        IofsFileMessage::Write(IofsMessagePayload {
                            target_path: self
                                .block_manager
                                .metadata()
                                .path_from_file_id(file.file_id),
                            target_id: file.file_id,
                            parent_id: self
                                .block_manager
                                .metadata()
                                .get_file_metadata(file.file_id)
                                .expect("should not fail in write_file")
                                .dir_id(),
                        }),
                    )))
                    .expect("Wasm Runtime went away");
            }

            // self.notify_listeners(UfsMessage::FileWrite(
            //     self.block_manager
            //         .metadata()
            //         .path_from_file_id(file.file_id),
            //     bytes.to_vec(),
            // ));
        }

        result
    }

    /// Read bytes from a file
    ///
    ///
    pub(crate) fn read_file(
        &self,
        handle: FileHandle,
        offset: u64,
        size: u32,
    ) -> Result<Vec<u8>, failure::Error> {
        debug!("-------");
        debug!(
            "`read_file`: handle: {}, reading offset {}, size {}",
            handle, offset, size
        );

        if let Some(file) = self.open_files.get(&handle) {
            let blocks = file.version.blocks().clone();
            // This is the index into the file version's blocks from which we're reading.
            let mut read_block = 0;
            // This offset is the length of the blocks skipped over to get to the file offset.
            let mut block_length_offset: u64 = 0;
            for block_number in &blocks {
                let block = self
                    .block_manager
                    .get_block(*block_number)
                    .expect("block doesn't exist in read_file");
                if (block_length_offset + block.size() as u64) < offset {
                    block_length_offset += block.size() as u64;
                    read_block += 1;
                } else {
                    break;
                }
            }

            let mut read: u32 = 0;
            let mut block_read_offset = (offset - block_length_offset) as u32;
            let mut buffer = vec![0; size as usize];
            while read < size {
                if let Some(block) = self.block_manager.get_block(blocks[read_block]) {
                    if let Ok(bytes) =
                        self.block_manager
                            .read(file.version.nonce(), block_length_offset, block)
                    {
                        let block_len = bytes.len() as u32;
                        let bytes_to_read =
                            std::cmp::min(size - read, block_len - block_read_offset);

                        buffer[read as usize..(read + bytes_to_read) as usize].copy_from_slice(
                            &bytes[block_read_offset as usize
                                ..(block_read_offset + bytes_to_read) as usize],
                        );
                        read += bytes_to_read;
                        if read < size {
                            assert!(read_block + 1 < blocks.len());
                            read_block += 1;
                            block_length_offset += block_len as u64;
                        }
                    }
                }
                block_read_offset = 0;
            }

            if buffer.len() == size as usize {
                if let Some(program_mgr) = &self.program_mgr {
                    program_mgr
                        .send(RuntimeManagerMsg::IofsMessage(IofsMessage::FileMessage(
                            IofsFileMessage::Read(IofsMessagePayload {
                                target_path: self
                                    .block_manager
                                    .metadata()
                                    .path_from_file_id(file.file_id),
                                target_id: file.file_id,
                                parent_id: self
                                    .block_manager
                                    .metadata()
                                    .get_file_metadata(file.file_id)
                                    .expect("should not fail in write_file")
                                    .dir_id(),
                            }),
                        )))
                        .expect("Wasm Runtime went away");
                }

                // self.notify_listeners(UfsMessage::FileRead(
                //     self.block_manager
                //         .metadata()
                //         .path_from_file_id(file.file_id),
                //     buffer.clone(),
                // ));

                debug!("read_file success");

                Ok(buffer)
            } else {
                Err(format_err!("Error reading file {}", handle))
            }
        } else {
            Err(format_err!("File not open {}", handle))
        }
    }

    pub(crate) fn set_permissions(&mut self, id: UfsUuid, perms: u16) {
        self.block_manager
            .metadata_mut()
            .set_unix_permissions(id, perms);
    }

    //
    //
    // Functions specifically for Rust-side WASM related use.
    //
    //

    /// Return file size
    ///
    /// Used in the WASM file read implementation in order to know how many bytes to read.
    ///
    pub(crate) fn get_file_size(&self, handle: FileHandle) -> Result<FileSize, failure::Error> {
        if let Some(file) = self.open_files.get(&handle) {
            Ok(file.version.size())
        } else {
            Err(format_err!("File not open {}", handle))
        }
    }

    /// Open a sub-directory
    ///
    pub(crate) fn open_sub_directory(
        &mut self,
        pid: UfsUuid,
        name: &str,
    ) -> Result<UfsUuid, failure::Error> {
        match self
            .block_manager
            .metadata()
            .get_dir_metadata_from_dir_and_name(pid, name)
        {
            Ok(dir_meta) => Ok(dir_meta.id()),
            Err(e) => Err(e),
        }
    }
}

#[cfg(test)]
mod test {
    use super::*;

    fn init() {
        let _ = env_logger::builder().is_test(true).try_init();
    }

    #[test]
    fn open_file() {
        init();

        let mut ufs =
            UberFileSystem::new_memory("test", "foobar", "test", BlockSize::TwentyFortyEight, 100);

        let root_id = ufs.block_manager.metadata().root_directory().id();
        let (h0, file) = ufs.create_file(root_id, "test_open_file").unwrap();

        let h1 = ufs.open_file(file.file_id, OpenFileMode::Read).unwrap();
        assert!(
            h0 != h1,
            "two open calls to the same file should return different handles"
        );
    }

    #[test]
    fn read_and_write_file_networked() {
        init();

        // User and password on test file system are both empty
<<<<<<< HEAD
        let mut ufs =
            UberFileSystem::new_networked("test", "test", "test", "http://localhost:8888").unwrap();
=======
        UberFileSystem::new_networked("", "", "test", "http://localhost:8888").unwrap();
>>>>>>> 0c348765
        let test = include_str!("wasm.rs").as_bytes();

        let root_id = ufs.block_manager.metadata().root_directory().id();
        let (h, _) = ufs.create_file(root_id, "lib.rs").unwrap();

        assert_eq!(test.len(), ufs.write_file(h, test, 0).unwrap());
        let bytes = ufs.read_file(h, 0, test.len() as u32).unwrap();
        assert_eq!(test, bytes.as_slice());

        // If we don't remove the file, the test fails on the next run.
        ufs.remove_file(root_id, "lib.rs");
    }

    #[test]
    fn read_and_write_file() {
        init();

        let mut ufs =
            UberFileSystem::new_memory("test", "foobar", "test", BlockSize::TwentyFortyEight, 100);
        let test = include_str!("lib.rs").as_bytes();

        let root_id = ufs.block_manager.metadata().root_directory().id();
        let (h, _) = ufs.create_file(root_id, "lib.rs").unwrap();

        assert_eq!(test.len(), ufs.write_file(h, test, 0).unwrap());
        let bytes = ufs.read_file(h, 0, test.len() as u32).unwrap();
        assert_eq!(test, bytes.as_slice());
    }

    #[test]
    fn read_small_chunks() {
        init();

        let chunk_size = 88;
        let mut ufs =
            UberFileSystem::new_memory("test", "foobar", "test", BlockSize::TwentyFortyEight, 100);
        let test = include_str!("fuse.rs").as_bytes();

        let root_id = ufs.block_manager.metadata().root_directory().id();
        let (h, _) = ufs.create_file(root_id, "lib.rs").unwrap();
        assert_eq!(test.len(), ufs.write_file(h, test, 0).unwrap());

        let mut offset = 0;
        test.chunks(chunk_size).for_each(|test_bytes| {
            let bytes = ufs.read_file(h, offset, test_bytes.len() as u32).unwrap();
            let len = bytes.len();
            assert_eq!(
                std::str::from_utf8(test_bytes).unwrap(),
                String::from_utf8(bytes).unwrap(),
                "failed at offset {}",
                offset
            );
            offset += len as u64;
        });
    }

    #[test]
    fn read_large_chunks() {
        init();

        let chunk_size = 8888;
        let mut ufs =
            UberFileSystem::new_memory("test", "foobar", "test", BlockSize::TwentyFortyEight, 100);
        let test = include_str!("fuse.rs").as_bytes();

        let root_id = ufs.block_manager.metadata().root_directory().id();
        let (h, _) = ufs.create_file(root_id, "lib.rs").unwrap();
        assert_eq!(test.len(), ufs.write_file(h, test, 0).unwrap());

        let mut offset = 0;
        test.chunks(chunk_size).for_each(|test_bytes| {
            let bytes = ufs.read_file(h, offset, test_bytes.len() as u32).unwrap();
            let len = bytes.len();
            assert_eq!(
                std::str::from_utf8(test_bytes).unwrap(),
                String::from_utf8(bytes).unwrap(),
                "failed at offset {}",
                offset
            );
            offset += len as u64;
        });
    }

    #[test]
    fn small_chunks() {
        init();

        let write_chunk_size = 77;
        let read_chunk_size = 88;
        let mut ufs =
            UberFileSystem::new_memory("test", "foobar", "test", BlockSize::TwentyFortyEight, 1000);
        let test = include_str!("fuse.rs").as_bytes();

        let root_id = ufs.block_manager.metadata().root_directory().id();
        let (h, _) = ufs.create_file(root_id, "lib.rs").unwrap();
        let mut offset = 0;
        test.chunks(write_chunk_size).for_each(|write_bytes| {
            assert_eq!(
                write_bytes.len(),
                ufs.write_file(h, write_bytes, offset).unwrap()
            );
            offset += write_chunk_size as u64;
        });

        let mut offset = 0;
        test.chunks(read_chunk_size).for_each(|test_bytes| {
            let bytes = ufs.read_file(h, offset, test_bytes.len() as u32).unwrap();
            let len = bytes.len();
            assert_eq!(
                std::str::from_utf8(test_bytes).unwrap(),
                String::from_utf8(bytes).unwrap(),
                "failed at offset {}",
                offset
            );
            offset += len as u64;
        });
    }

    #[test]
    fn large_chunks() {
        init();

        let write_chunk_size = 7777;
        let read_chunk_size = 8888;
        let mut ufs =
            UberFileSystem::new_memory("test", "foobar", "test", BlockSize::TwentyFortyEight, 100);
        let test = include_str!("fuse.rs").as_bytes();

        let root_id = ufs.block_manager.metadata().root_directory().id();
        let (h, _) = ufs.create_file(root_id, "lib.rs").unwrap();
        let mut offset = 0;
        test.chunks(write_chunk_size).for_each(|write_bytes| {
            assert_eq!(
                write_bytes.len(),
                ufs.write_file(h, write_bytes, offset).unwrap()
            );
            offset += write_chunk_size as u64;
        });

        let mut offset = 0;
        test.chunks(read_chunk_size).for_each(|test_bytes| {
            let bytes = ufs.read_file(h, offset, test_bytes.len() as u32).unwrap();
            let len = bytes.len();
            assert_eq!(
                std::str::from_utf8(test_bytes).unwrap(),
                String::from_utf8(bytes).unwrap(),
                "failed at offset {}",
                offset
            );
            offset += len as u64;
        });
    }
}<|MERGE_RESOLUTION|>--- conflicted
+++ resolved
@@ -967,12 +967,7 @@
         init();
 
         // User and password on test file system are both empty
-<<<<<<< HEAD
-        let mut ufs =
-            UberFileSystem::new_networked("test", "test", "test", "http://localhost:8888").unwrap();
-=======
         UberFileSystem::new_networked("", "", "test", "http://localhost:8888").unwrap();
->>>>>>> 0c348765
         let test = include_str!("wasm.rs").as_bytes();
 
         let root_id = ufs.block_manager.metadata().root_directory().id();
